--- conflicted
+++ resolved
@@ -175,28 +175,6 @@
     run_one_test(test)
 
 
-# We run Lambda Labs tests serially because Lambda Labs rate limits the API
-# to one launch every 10 seconds.
-@pytest.mark.xdist_group(name="serial_lambda_labs")
-def test_lambda_minimal():
-    name = _get_cluster_name()
-    test = Test(
-        'lambda_minimal',
-        [
-            f'sky launch -y -c {name} {LAMBDA_TYPE} examples/minimal.yaml',
-            f'sky logs {name} 1 --status',  # Ensure the job succeeded.
-            f'sky launch -y -c {name} {LAMBDA_TYPE} examples/minimal.yaml',
-            f'sky logs {name} 2 --status',
-            f'sky logs {name} --status | grep "Job 2: SUCCEEDED"',  # Equivalent.
-            # Ensure the raylet process has the correct file descriptor limit.
-            f'sky exec {name} "prlimit -n --pid=\$(pgrep -f \'raylet/raylet --raylet_socket_name\') | grep \'"\'1048576 1048576\'"\'"',
-            f'sky logs {name} 3 --status',  # Ensure the job succeeded.
-        ],
-        f'sky down -y {name}',
-    )
-    run_one_test(test)
-
-
 # ---------- Test region ----------
 @pytest.mark.aws
 def test_aws_region():
@@ -508,6 +486,7 @@
 
 
 # ------------ Test stale job ------------
+@pytest.mark.no_lambda_labs  # Lambda Labs does not support stopping instances
 def test_stale_job(generic_cloud: str):
     name = _get_cluster_name()
     test = Test(
@@ -585,6 +564,7 @@
 
 
 # ---------- Check Sky's environment variables; workdir. ----------
+@pytest.mark.no_lambda_labs  # Lambda Labs does not support num_nodes > 1 yet
 def test_env_check(generic_cloud: str):
     name = _get_cluster_name()
     test = Test(
@@ -599,6 +579,7 @@
 
 
 # ---------- file_mounts ----------
+@pytest.mark.no_lambda_labs  # Lambda Labs does not support num_nodes > 1 yet
 def test_file_mounts(generic_cloud: str):
     name = _get_cluster_name()
     test_commands = [
@@ -615,25 +596,18 @@
     run_one_test(test)
 
 
-@pytest.mark.xdist_group(name="serial_lambda_labs")
+@pytest.mark.lambda_labs
 def test_lambda_file_mounts():
     name = _get_cluster_name()
+    test_commands = [
+        *storage_setup_commands,
+        f'sky launch -y -c {name} {LAMBDA_TYPE} --num-nodes 1 examples/using_file_mounts.yaml',
+        f'sky logs {name} 1 --status',  # Ensure the job succeeded.
+    ]
     test = Test(
         'lambda_using_file_mounts',
-        [
-            'touch ~/tmpfile',
-            'mkdir -p ~/tmp-workdir',
-            'touch ~/tmp-workdir/tmp\ file',
-            'touch ~/tmp-workdir/foo',
-            'ln -f -s ~/tmp-workdir/ ~/tmp-workdir/circle-link',
-            f'sky launch -y -c {name} {LAMBDA_TYPE} --num-nodes 1 examples/using_file_mounts.yaml',
-            f'sky logs {name} 1 --status',  # Ensure the job succeeded.
-        ],
-        [
-            f'sky down -y {name}',
-            'rm ~/tmpfile',
-            'rm -r ~/tmp-workdir',
-        ],
+        test_commands,
+        f'sky down -y {name}',
         timeout=20 * 60,  # 20 mins
     )
     run_one_test(test)
@@ -695,6 +669,7 @@
 
 
 # ---------- CLI logs ----------
+@pytest.mark.no_lambda_labs  # Lambda Labs does not support num_nodes > 1 yet
 def test_cli_logs(generic_cloud: str):
     name = _get_cluster_name()
     timestamp = time.time()
@@ -716,7 +691,7 @@
     run_one_test(test)
 
 
-@pytest.mark.xdist_group(name="serial_lambda_labs")
+@pytest.mark.lambda_labs
 def test_lambda_logs():
     name = _get_cluster_name()
     timestamp = time.time()
@@ -739,6 +714,7 @@
 
 
 # ---------- Job Queue. ----------
+@pytest.mark.no_lambda_labs  # Lambda Labs does not have K80 gpus
 def test_job_queue(generic_cloud: str):
     name = _get_cluster_name()
     test = Test(
@@ -765,34 +741,31 @@
     run_one_test(test)
 
 
-<<<<<<< HEAD
-@pytest.mark.xdist_group(name="serial_lambda_labs")
+@pytest.mark.lambda_labs
 def test_lambda_job_queue():
     name = _get_cluster_name()
     test = Test(
         'lambda_job_queue',
         [
             f'sky launch -y -c {name} {LAMBDA_TYPE} examples/job_queue/cluster.yaml',
-            f'sky exec {name} -n {name}-1 --cloud lambda --gpus A100:0.5 -d examples/job_queue/job.yaml',
-            f'sky exec {name} -n {name}-2 --cloud lambda --gpus A100:0.5 -d examples/job_queue/job.yaml',
-            f'sky exec {name} -n {name}-3 --cloud lambda --gpus A100:0.5 -d examples/job_queue/job.yaml',
+            f'sky exec {name} -n {name}-1 --gpus A100:0.5 -d examples/job_queue/job.yaml',
+            f'sky exec {name} -n {name}-2 --gpus A100:0.5 -d examples/job_queue/job.yaml',
+            f'sky exec {name} -n {name}-3 --gpus A100:0.5 -d examples/job_queue/job.yaml',
             f'sky queue {name} | grep {name}-1 | grep RUNNING',
             f'sky queue {name} | grep {name}-2 | grep RUNNING',
             f'sky queue {name} | grep {name}-3 | grep PENDING',
-            f'sky cancel {name} 2',
+            f'sky cancel -y {name} 2',
             'sleep 5',
             f'sky queue {name} | grep {name}-3 | grep RUNNING',
-            f'sky cancel {name} 3',
-        ],
-        f'sky down -y {name}',
-    )
-    run_one_test(test)
-
-
-def test_job_queue_multinode():
-=======
+            f'sky cancel -y {name} 3',
+        ],
+        f'sky down -y {name}',
+    )
+    run_one_test(test)
+
+
+@pytest.mark.no_lambda_labs  # Lambda Labs does not support num_nodes > 1 yet
 def test_job_queue_multinode(generic_cloud: str):
->>>>>>> b0894c80
     name = _get_cluster_name()
     test = Test(
         'job_queue_multinode',
@@ -828,6 +801,7 @@
     run_one_test(test)
 
 
+@pytest.mark.no_lambda_labs  # No Lambda Labs VM has 8 CPUs
 def test_large_job_queue(generic_cloud: str):
     name = _get_cluster_name()
     test = Test(
@@ -848,6 +822,7 @@
 
 
 # ---------- Submitting multiple tasks to the same cluster. ----------
+@pytest.mark.no_lambda_labs  # Lambda Labs does not support num_nodes > 1 yet
 def test_multi_echo(generic_cloud: str):
     name = _get_cluster_name()
     test = Test(
@@ -868,6 +843,7 @@
 
 
 # ---------- Task: 1 node training. ----------
+@pytest.mark.no_lambda_labs  # Lambda Labs does not have V100 instances
 def test_huggingface(generic_cloud: str):
     name = _get_cluster_name()
     test = Test(
@@ -883,8 +859,8 @@
     run_one_test(test)
 
 
-@pytest.mark.xdist_group(name="serial_lambda_labs")
-def test_lambda_huggingface():
+@pytest.mark.lambda_labs
+def test_lambda_huggingface(generic_cloud: str):
     name = _get_cluster_name()
     test = Test(
         'lambda_huggingface_glue_imdb_app',
@@ -960,6 +936,7 @@
 
 
 # ---------- Simple apps. ----------
+@pytest.mark.no_lambda_labs  # Lambda Labs does not support num_nodes > 1 yet
 def test_multi_hostname(generic_cloud: str):
     name = _get_cluster_name()
     test = Test(
@@ -976,6 +953,7 @@
 
 
 # ---------- Task: n=2 nodes with setups. ----------
+@pytest.mark.no_lambda_labs  # Lambda Labs does not support num_nodes > 1 yet
 def test_distributed_tf(generic_cloud: str):
     name = _get_cluster_name()
     test = Test(
@@ -1039,6 +1017,7 @@
 
 
 # ---------- Testing Autostopping ----------
+@pytest.mark.no_lambda_labs  # Lambda Labs does not support stopping instances
 def test_autostop(generic_cloud: str):
     name = _get_cluster_name()
     test = Test(
@@ -1094,6 +1073,7 @@
 
 
 # ---------- Testing Autodowning ----------
+@pytest.mark.no_lambda_labs  # Lambda Labs does not support num_nodes > 1 yet
 def test_autodown(generic_cloud: str):
     name = _get_cluster_name()
     test = Test(
@@ -1128,7 +1108,7 @@
     run_one_test(test)
 
 
-@pytest.mark.xdist_group(name="serial_lambda_labs")
+@pytest.mark.lambda_labs
 def test_lambda_autodown():
     name = _get_cluster_name()
     test = Test(
@@ -1206,28 +1186,7 @@
     run_one_test(test)
 
 
-# ---------- Testing `sky cancel` on Lambda Labs ----------
-# TODO(ewzeng): nvidia-smi on Lambda Labs works after some setup
-@pytest.mark.xdist_group(name="serial_lambda_labs")
-def test_cancel_lambda():
-    name = _get_cluster_name()
-    test = Test(
-        'lambda-cancel-task',
-        [
-            f'sky launch -y -c {name} {LAMBDA_TYPE} examples/minimal.yaml',
-            f'sky exec {name} -n {name}-1 -d {LAMBDA_TYPE} "while true; do echo \'Hello SkyPilot\'; sleep 2; done"',
-            'sleep 20',
-            f'sky queue {name} | grep {name}-1 | grep RUNNING',
-            f'sky cancel {name} 2',
-            f'sleep 5',
-            f'sky queue {name} | grep {name}-1 | grep CANCELLED',
-        ],
-        f'sky down -y {name}',
-    )
-    run_one_test(test)
-
-
-# ---------- Testing `sky cancel` ----------
+@pytest.mark.no_lambda_labs  # TODO(ewzeng): fix nvidia-smi on Lambda Labs
 def test_cancel_pytorch(generic_cloud: str):
     name = _get_cluster_name()
     test = Test(
@@ -1251,6 +1210,7 @@
 
 
 # ---------- Testing use-spot option ----------
+@pytest.mark.no_lambda_labs  # Lambda Labs does not support spot instances
 def test_use_spot(generic_cloud: str):
     """Test use-spot and sky exec."""
     name = _get_cluster_name()
@@ -1268,6 +1228,7 @@
 
 
 # ---------- Testing managed spot ----------
+@pytest.mark.no_lambda_labs  # Lambda Labs does not support spot instances
 @pytest.mark.managed_spot
 def test_spot(generic_cloud: str):
     """Test the spot yaml."""
@@ -1293,6 +1254,7 @@
     run_one_test(test)
 
 
+@pytest.mark.no_lambda_labs  # Lambda Labs does not support spot instances
 @pytest.mark.managed_spot
 def test_spot_failed_setup(generic_cloud: str):
     """Test managed spot job with failed setup."""
@@ -1376,6 +1338,7 @@
     run_one_test(test)
 
 
+@pytest.mark.no_lambda_labs  # Lambda Labs does not support spot instances
 @pytest.mark.managed_spot
 def test_spot_recovery_default_resources(generic_cloud: str):
     """Test managed spot recovery for default resources."""
@@ -1577,6 +1540,7 @@
 
 
 # ---------- Testing storage for managed spot ----------
+@pytest.mark.no_lambda_labs  # Lambda Labs does not support spot instances
 @pytest.mark.managed_spot
 def test_spot_storage(generic_cloud: str):
     """Test storage with managed spot"""
@@ -1628,6 +1592,7 @@
 
 
 # ---------- Testing env for spot ----------
+@pytest.mark.no_lambda_labs  # Lambda Labs does not support spot instances
 @pytest.mark.managed_spot
 def test_spot_inline_env(generic_cloud: str):
     """Test spot env"""
